--- conflicted
+++ resolved
@@ -137,12 +137,7 @@
 		if err != nil {
 			return err
 		}
-<<<<<<< HEAD
-
 		fmt.Printf("Rekor entry successful. URL: %v%v\n", viper.GetString("rekor-server"), tlogEntry)
-
-=======
-		fmt.Println("Rekor entry successful. URL: ", tlogEntry)
 
 		if viper.IsSet("output") {
 			err = ioutil.WriteFile(viper.GetString("output"), signingCertPEM, 0600)
@@ -150,7 +145,6 @@
 				return err
 			}
 		}
->>>>>>> 8df43087
 		return nil
 	},
 }
