--- conflicted
+++ resolved
@@ -33,12 +33,7 @@
 	github.com/pmezard/go-difflib v1.0.0 // indirect
 	github.com/secure-systems-lab/go-securesystemslib v0.9.1 // indirect
 	github.com/sigstore/protobuf-specs v0.5.0 // indirect
-<<<<<<< HEAD
-	github.com/titanous/rocacheck v0.0.0-20171023193734-afe73141d399 // indirect
 	golang.org/x/crypto v0.43.0 // indirect
-=======
-	golang.org/x/crypto v0.41.0 // indirect
->>>>>>> aeb32a13
 	golang.org/x/sync v0.16.0 // indirect
 	golang.org/x/sys v0.37.0 // indirect
 	golang.org/x/term v0.36.0 // indirect
