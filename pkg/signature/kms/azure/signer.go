//
// Copyright 2021 The Sigstore Authors.
//
// Licensed under the Apache License, Version 2.0 (the "License");
// you may not use this file except in compliance with the License.
// You may obtain a copy of the License at
//
//     http://www.apache.org/licenses/LICENSE-2.0
//
// Unless required by applicable law or agreed to in writing, software
// distributed under the License is distributed on an "AS IS" BASIS,
// WITHOUT WARRANTIES OR CONDITIONS OF ANY KIND, either express or implied.
// See the License for the specific language governing permissions and
// limitations under the License.

package azure

import (
	"context"
	"crypto"
	"errors"
	"fmt"
	"io"
	"math/big"

	"golang.org/x/crypto/cryptobyte"
	"golang.org/x/crypto/cryptobyte/asn1"

	"github.com/sigstore/sigstore/pkg/signature"
	"github.com/sigstore/sigstore/pkg/signature/kms"
	"github.com/sigstore/sigstore/pkg/signature/options"
)

var azureSupportedHashFuncs = []crypto.Hash{
	crypto.SHA256,
	crypto.SHA384,
	crypto.SHA512,
}

//nolint:revive
const (
	AlgorithmES256 = "ES256"
	AlgorithmES384 = "ES384"
	AlgorithmES512 = "ES512"
)

var azureSupportedAlgorithms = []string{
	AlgorithmES256,
	AlgorithmES384,
	AlgorithmES512,
}

// SignerVerifier creates and verifies digital signatures over a message using Azure KMS service
type SignerVerifier struct {
	defaultCtx context.Context
	hashFunc   crypto.Hash
	client     *azureVaultClient
}

func (sv SignerVerifier) HashFunc() crypto.Hash {
	return sv.hashFunc
}

// LoadSignerVerifier generates signatures using the specified key in Azure Key Vault and hash algorithm.
//
// It also can verify signatures locally using the public key. hashFunc must not be crypto.Hash(0).
func LoadSignerVerifier(defaultCtx context.Context, referenceStr string) (*SignerVerifier, error) {
	a := &SignerVerifier{
		defaultCtx: defaultCtx,
	}

	var err error
	a.client, err = newAzureKMS(referenceStr)
	if err != nil {
		return nil, err
	}

	return a, nil
}

// SignMessage signs the provided message using Azure Key Vault. If the message is provided,
// this method will compute the digest according to the hash function specified
// when the Signer was created.
//
// SignMessage recognizes the following Options listed in order of preference:
//
// - WithContext()
//
// - WithDigest()
//
// - WithCryptoSignerOpts()
//
// All other options are ignored if specified.
func (a *SignerVerifier) SignMessage(message io.Reader, opts ...signature.SignOption) ([]byte, error) {
	var digest []byte

	for _, opt := range opts {
		opt.ApplyDigest(&digest)
	}

	hashFunc, _, err := a.client.getKeyVaultHashFunc(a.defaultCtx)
	if err != nil {
		return nil, err
	}

	digest, _, err = signature.ComputeDigestForSigning(message, hashFunc, azureSupportedHashFuncs, opts...)
	if err != nil {
		return nil, err
	}

	rawSig, err := a.client.sign(a.defaultCtx, digest)
	if err != nil {
		return nil, err
	}

	l := len(rawSig)
	r, s := &big.Int{}, &big.Int{}
	r.SetBytes(rawSig[0 : l/2])
	s.SetBytes(rawSig[l/2:])

	// Convert the concatenated r||s byte string to an ASN.1 sequence
	// This logic is borrowed from https://cs.opensource.google/go/go/+/refs/tags/go1.17.3:src/crypto/ecdsa/ecdsa.go;l=121
	var b cryptobyte.Builder
	b.AddASN1(asn1.SEQUENCE, func(b *cryptobyte.Builder) {
		b.AddASN1BigInt(r)
		b.AddASN1BigInt(s)
	})

	return b.Bytes()
}

// VerifySignature verifies the signature for the given message. Unless provided
// in an option, the digest of the message will be computed using the hash function specified
// when the SignerVerifier was created.
//
// This function returns nil if the verification succeeded, and an error message otherwise.
//
// This function recognizes the following Options listed in order of preference:
//
// - WithDigest()
//
// All other options are ignored if specified.
func (a *SignerVerifier) VerifySignature(sig, message io.Reader, opts ...signature.VerifyOption) error {
	hashFunc, _, err := a.client.getKeyVaultHashFunc(a.defaultCtx)
	if err != nil {
		return err
	}

	var digest []byte
	var signerOpts crypto.SignerOpts = hashFunc
	for _, opt := range opts {
		opt.ApplyDigest(&digest)
	}

	digest, _, err = signature.ComputeDigestForVerifying(message, signerOpts.HashFunc(), azureSupportedHashFuncs, opts...)
	if err != nil {
		return err
	}

	sigBytes, err := io.ReadAll(sig)
	if err != nil {
		return fmt.Errorf("reading signature: %w", err)
	}

	// Convert the ASN.1 Sequence to a concatenated r||s byte string
	// This logic is borrowed from https://cs.opensource.google/go/go/+/refs/tags/go1.17.3:src/crypto/ecdsa/ecdsa.go;l=339
	var (
		r, s  = &big.Int{}, &big.Int{}
		inner cryptobyte.String
	)
	input := cryptobyte.String(sigBytes)
	if !input.ReadASN1(&inner, asn1.SEQUENCE) ||
		!input.Empty() ||
		!inner.ReadASN1Integer(r) ||
		!inner.ReadASN1Integer(s) ||
		!inner.Empty() {
		return errors.New("parsing signature")
	}

	rawSigBytes := []byte{}
	rawSigBytes = append(rawSigBytes, r.Bytes()...)
	rawSigBytes = append(rawSigBytes, s.Bytes()...)
	return a.client.verify(a.defaultCtx, rawSigBytes, digest)
}

// PublicKey returns the public key that can be used to verify signatures created by
// this signer. All options provided in arguments to this method are ignored.
func (a *SignerVerifier) PublicKey(_ ...signature.PublicKeyOption) (crypto.PublicKey, error) {
	return a.client.public(a.defaultCtx)
}

// CreateKey attempts to create a new key in Vault with the specified algorithm.
func (a *SignerVerifier) CreateKey(ctx context.Context, _ string) (crypto.PublicKey, error) {
	return a.client.createKey(ctx)
}

type cryptoSignerWrapper struct {
	ctx      context.Context
	hashFunc crypto.Hash
	sv       *SignerVerifier
	errFunc  func(error)
}

func (c cryptoSignerWrapper) HashFunc() crypto.Hash {
	return c.hashFunc
}

func (c cryptoSignerWrapper) Public() crypto.PublicKey {
	pk, err := c.sv.PublicKey(options.WithContext(c.ctx))
	if err != nil && c.errFunc != nil {
		c.errFunc(err)
	}
	return pk
}

func (c cryptoSignerWrapper) Sign(_ io.Reader, digest []byte, opts crypto.SignerOpts) ([]byte, error) {
	hashFunc := c.hashFunc
	if opts != nil {
		hashFunc = opts.HashFunc()
	}
	azOptions := []signature.SignOption{
		options.WithContext(c.ctx),
		options.WithDigest(digest),
		options.WithCryptoSignerOpts(hashFunc),
	}

	return c.sv.SignMessage(nil, azOptions...)
}

// CryptoSigner returns a crypto.Signer object that uses the underlying SignerVerifier, along with a crypto.SignerOpts object
// that allows the KMS to be used in APIs that only accept the standard golang objects
<<<<<<< HEAD
func (a *SignerVerifier) CryptoSigner(ctx context.Context, errFunc func(error)) (kms.CryptoSignerWrapper, crypto.SignerOpts, error) {
=======
func (a *SignerVerifier) CryptoSigner(ctx context.Context, errFunc func(error)) (crypto.Signer, crypto.SignerOpts, error) {
	hashFunc, _, err := a.client.getKeyVaultHashFunc(a.defaultCtx)
	if err != nil {
		return nil, nil, err
	}

>>>>>>> f6b3cde1
	csw := &cryptoSignerWrapper{
		ctx:      ctx,
		sv:       a,
		hashFunc: hashFunc,
		errFunc:  errFunc,
	}

	return csw, hashFunc, nil
}

// SupportedAlgorithms returns the list of algorithms supported by the Azure KMS service
func (*SignerVerifier) SupportedAlgorithms() []string {
	return azureSupportedAlgorithms
}

// DefaultAlgorithm returns the default algorithm for the Azure KMS service
func (*SignerVerifier) DefaultAlgorithm() string {
	return AlgorithmES256
}<|MERGE_RESOLUTION|>--- conflicted
+++ resolved
@@ -229,16 +229,12 @@
 
 // CryptoSigner returns a crypto.Signer object that uses the underlying SignerVerifier, along with a crypto.SignerOpts object
 // that allows the KMS to be used in APIs that only accept the standard golang objects
-<<<<<<< HEAD
 func (a *SignerVerifier) CryptoSigner(ctx context.Context, errFunc func(error)) (kms.CryptoSignerWrapper, crypto.SignerOpts, error) {
-=======
-func (a *SignerVerifier) CryptoSigner(ctx context.Context, errFunc func(error)) (crypto.Signer, crypto.SignerOpts, error) {
 	hashFunc, _, err := a.client.getKeyVaultHashFunc(a.defaultCtx)
 	if err != nil {
 		return nil, nil, err
 	}
 
->>>>>>> f6b3cde1
 	csw := &cryptoSignerWrapper{
 		ctx:      ctx,
 		sv:       a,
