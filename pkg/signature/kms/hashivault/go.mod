module github.com/sigstore/sigstore/pkg/signature/kms/hashivault

replace github.com/sigstore/sigstore => ../../../../

go 1.24

require (
	github.com/hashicorp/vault/api v1.16.0
	github.com/jellydator/ttlcache/v3 v3.4.0
	github.com/mitchellh/go-homedir v1.1.0
	github.com/sigstore/sigstore v1.6.4
	github.com/stretchr/testify v1.10.0
)

require (
	github.com/cenkalti/backoff/v4 v4.3.0 // indirect
	github.com/davecgh/go-spew v1.1.1 // indirect
	github.com/go-jose/go-jose/v4 v4.0.5 // indirect
	github.com/google/go-containerregistry v0.20.6 // indirect
	github.com/hashicorp/errwrap v1.1.0 // indirect
	github.com/hashicorp/go-cleanhttp v0.5.2 // indirect
	github.com/hashicorp/go-multierror v1.1.1 // indirect
	github.com/hashicorp/go-retryablehttp v0.7.7 // indirect
	github.com/hashicorp/go-rootcerts v1.0.2 // indirect
	github.com/hashicorp/go-secure-stdlib/parseutil v0.1.7 // indirect
	github.com/hashicorp/go-secure-stdlib/strutil v0.1.2 // indirect
	github.com/hashicorp/go-sockaddr v1.0.2 // indirect
	github.com/hashicorp/hcl v1.0.0 // indirect
	github.com/letsencrypt/boulder v0.0.0-20240620165639-de9c06129bec // indirect
	github.com/mitchellh/mapstructure v1.5.0 // indirect
	github.com/opencontainers/go-digest v1.0.0 // indirect
	github.com/pmezard/go-difflib v1.0.0 // indirect
	github.com/ryanuber/go-glob v1.0.0 // indirect
	github.com/secure-systems-lab/go-securesystemslib v0.9.0 // indirect
	github.com/sigstore/protobuf-specs v0.4.3 // indirect
	github.com/titanous/rocacheck v0.0.0-20171023193734-afe73141d399 // indirect
	golang.org/x/crypto v0.39.0 // indirect
	golang.org/x/net v0.38.0 // indirect
	golang.org/x/sync v0.15.0 // indirect
	golang.org/x/sys v0.33.0 // indirect
	golang.org/x/term v0.32.0 // indirect
<<<<<<< HEAD
	golang.org/x/text v0.23.0 // indirect
=======
	golang.org/x/text v0.26.0 // indirect
>>>>>>> 7a3a2b2c
	golang.org/x/time v0.2.0 // indirect
	google.golang.org/genproto/googleapis/api v0.0.0-20240520151616-dc85e6b867a5 // indirect
	google.golang.org/protobuf v1.36.6 // indirect
	gopkg.in/yaml.v3 v3.0.1 // indirect
)<|MERGE_RESOLUTION|>--- conflicted
+++ resolved
@@ -39,11 +39,7 @@
 	golang.org/x/sync v0.15.0 // indirect
 	golang.org/x/sys v0.33.0 // indirect
 	golang.org/x/term v0.32.0 // indirect
-<<<<<<< HEAD
-	golang.org/x/text v0.23.0 // indirect
-=======
 	golang.org/x/text v0.26.0 // indirect
->>>>>>> 7a3a2b2c
 	golang.org/x/time v0.2.0 // indirect
 	google.golang.org/genproto/googleapis/api v0.0.0-20240520151616-dc85e6b867a5 // indirect
 	google.golang.org/protobuf v1.36.6 // indirect
