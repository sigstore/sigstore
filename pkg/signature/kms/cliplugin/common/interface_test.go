//
// Copyright 2025 The Sigstore Authors.
//
// Licensed under the Apache License, Version 2.0 (the "License");
// you may not use this file except in compliance with the License.
// You may obtain a copy of the License at
//
//     http://www.apache.org/licenses/LICENSE-2.0
//
// Unless required by applicable law or agreed to in writing, software
// distributed under the License is distributed on an "AS IS" BASIS,
// WITHOUT WARRANTIES OR CONDITIONS OF ANY KIND, either express or implied.
// See the License for the specific language governing permissions and
// limitations under the License.

// Package common defines the JSON schema for plugin arguments and return values.
package common

import (
	"crypto"
	"encoding/json"
	"strings"
	"testing"
	"time"

	"github.com/google/go-cmp/cmp"
)

var (
	testContextDeadline    = time.Date(2025, 4, 1, 2, 47, 0, 0, time.UTC)
	testAlgorithm          = "anyAlgorithm"
	testPEM                = []byte("mypem")
	testKeyResourceID      = "testkms://testkey"
	testHashFunc           = crypto.BLAKE2b_256
	testDigest             = []byte("anyDigest")
	testKeyVersion         = "my-key-version"
	testRemoteVerification = true
	testSignature          = []byte("any-signature")
)

// TestPluginArgsJSON ensures that the JSON serialization of PluginArgs is the expected form.
func TestPluginArgsJSON(t *testing.T) {
	// Although a normal invocation would only have a single method's arguments filled,
	// we fill them here for simpler testing.
	testPluginArgs := &PluginArgs{
		InitOptions: &InitOptions{
			CtxDeadline:     &testContextDeadline,
			ProtocolVersion: ProtocolVersion,
			KeyResourceID:   testKeyResourceID,
			HashFunc:        testHashFunc,
		},
		MethodArgs: &MethodArgs{
			MethodName:          "anyMethod",
			DefaultAlgorithm:    &DefaultAlgorithmArgs{},
			SupportedAlgorithms: &SupportedAlgorithmsArgs{},
			CreateKey: &CreateKeyArgs{
				CtxDeadline: &testContextDeadline,
				Algorithm:   testAlgorithm,
			},
			PublicKey: &PublicKeyArgs{
				PublicKeyOptions: &PublicKeyOptions{
					RPCOptions: RPCOptions{
						CtxDeadline:        &testContextDeadline,
						KeyVersion:         &testKeyVersion,
						RemoteVerification: &testRemoteVerification,
					},
				},
			},
			SignMessage: &SignMessageArgs{
				SignOptions: &SignOptions{
					RPCOptions: RPCOptions{
						CtxDeadline:        &testContextDeadline,
						KeyVersion:         &testKeyVersion,
						RemoteVerification: &testRemoteVerification,
					},
					MessageOptions: MessageOptions{
						Digest:   &testDigest,
						HashFunc: &testHashFunc,
					},
				},
			},
			VerifySignature: &VerifySignatureArgs{
				Signature: testSignature,
				VerifyOptions: &VerifyOptions{
					RPCOptions: RPCOptions{
						CtxDeadline:        &testContextDeadline,
						KeyVersion:         &testKeyVersion,
						RemoteVerification: &testRemoteVerification,
					},
					MessageOptions: MessageOptions{
						Digest:   &testDigest,
						HashFunc: &testHashFunc,
					},
				},
			},
		},
	}
	gotJSONBytes, err := json.MarshalIndent(testPluginArgs, "", "	")
	if err != nil {
		t.Fatalf("serializing PluginArgs: %v", err)
		return
	}
	// split to string slices so we can get a line-by-line diff.
	gotJSONLines := strings.Split(string(gotJSONBytes), "\n")
	wantedJSONLines := strings.Split(`{
	"initOptions": {
		"ctxDeadline": "2025-04-01T02:47:00Z",
		"protocolVersion": "1",
		"keyResourceID": "testkms://testkey",
		"hashFunc": 17
	},
	"methodName": "anyMethod",
	"defaultAlgorithm": {},
	"supportedAlgorithms": {},
	"createKey": {
		"ctxDeadline": "2025-04-01T02:47:00Z",
		"algorithm": "anyAlgorithm"
	},
	"publicKey": {
		"publicKeyOptions": {
			"rpcOptions": {
				"ctxDeadline": "2025-04-01T02:47:00Z",
				"keyVersion": "my-key-version",
				"remoteVerification": true
			}
		}
	},
	"signMessage": {
		"signOptions": {
			"rpcOptions": {
				"ctxDeadline": "2025-04-01T02:47:00Z",
				"keyVersion": "my-key-version",
				"remoteVerification": true
			},
			"messageOptions": {
				"digest": "YW55RGlnZXN0",
				"hashFunc": 17
			}
		}
	},
	"verifySignature": {
		"signature": "YW55LXNpZ25hdHVyZQ==",
		"verifyOptions": {
			"rpcOptions": {
				"ctxDeadline": "2025-04-01T02:47:00Z",
				"keyVersion": "my-key-version",
				"remoteVerification": true
			},
			"messageOptions": {
				"digest": "YW55RGlnZXN0",
				"hashFunc": 17
			}
		}
	}
}`, "\n")
	if diff := cmp.Diff(wantedJSONLines, gotJSONLines); diff != "" {
		t.Errorf("unexpected JSON (-want +got): \n%s", diff)
	}
}

// TestPluginRespJSON ensures that the JSON serialization of PluginResp is the expected form.

func TestPluginRespJSON(t *testing.T) {
	// Although a normal invocation would only have a single method's response filled,
	// we fill them here for simpler testing.
	testPluginResp := &PluginResp{
		ErrorMessage:     "any error message",
		DefaultAlgorithm: &DefaultAlgorithmResp{DefaultAlgorithm: testAlgorithm},
<<<<<<< HEAD
		SupportedAlgorithms: &SupportedAlgorithmsResp{
			SupportedAlgorithms: []string{testAlgorithm, "anotherAlgorithm"},
		},
		CreateKey:   &CreateKeyResp{PublicKeyPEM: testPEM},
		PublicKey:   &PublicKeyResp{PublicKeyPEM: testPEM},
		SignMessage: &SignMessageResp{Signature: testSignature},
=======
		CreateKey:        &CreateKeyResp{PublicKeyPEM: testPEM},
		SignMessage:      &SignMessageResp{Signature: testSignature},
		VerifySignature:  &VerifySignaturResp{},
>>>>>>> 4746973a
	}
	gotJSONBytes, err := json.MarshalIndent(testPluginResp, "", "	")
	if err != nil {
		t.Fatalf("serializing PluginArgs: %v", err)
		return
	}
	// split to string slices so we can get a line-by-line diff.
	gotJSONLines := strings.Split(string(gotJSONBytes), "\n")
	wantedJSONLines := strings.Split(`{
	"errorMessage": "any error message",
	"defaultAlgorithm": {
		"defaultAlgorithm": "anyAlgorithm"
	},
	"supportedAlgorithms": {
		"supportedAlgorithms": [
			"anyAlgorithm",
			"anotherAlgorithm"
		]
	},
	"createKey": {
		"publicKeyPEM": "bXlwZW0="
	},
	"publicKey": {
		"publicKeyPEM": "bXlwZW0="
	},
	"signMessage": {
		"signature": "YW55LXNpZ25hdHVyZQ=="
	},
	"verifySignature": {}
}`, "\n")
	if diff := cmp.Diff(wantedJSONLines, gotJSONLines); diff != "" {
		t.Errorf("unexpected JSON (-want +got): \n%s", diff)
	}
}<|MERGE_RESOLUTION|>--- conflicted
+++ resolved
@@ -166,18 +166,13 @@
 	testPluginResp := &PluginResp{
 		ErrorMessage:     "any error message",
 		DefaultAlgorithm: &DefaultAlgorithmResp{DefaultAlgorithm: testAlgorithm},
-<<<<<<< HEAD
 		SupportedAlgorithms: &SupportedAlgorithmsResp{
 			SupportedAlgorithms: []string{testAlgorithm, "anotherAlgorithm"},
 		},
-		CreateKey:   &CreateKeyResp{PublicKeyPEM: testPEM},
-		PublicKey:   &PublicKeyResp{PublicKeyPEM: testPEM},
-		SignMessage: &SignMessageResp{Signature: testSignature},
-=======
-		CreateKey:        &CreateKeyResp{PublicKeyPEM: testPEM},
-		SignMessage:      &SignMessageResp{Signature: testSignature},
-		VerifySignature:  &VerifySignaturResp{},
->>>>>>> 4746973a
+		CreateKey:       &CreateKeyResp{PublicKeyPEM: testPEM},
+		PublicKey:       &PublicKeyResp{PublicKeyPEM: testPEM},
+		SignMessage:     &SignMessageResp{Signature: testSignature},
+		VerifySignature: &VerifySignaturResp{},
 	}
 	gotJSONBytes, err := json.MarshalIndent(testPluginResp, "", "	")
 	if err != nil {
