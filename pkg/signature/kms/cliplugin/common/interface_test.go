--- conflicted
+++ resolved
@@ -166,19 +166,13 @@
 	testPluginResp := &PluginResp{
 		ErrorMessage:     "any error message",
 		DefaultAlgorithm: &DefaultAlgorithmResp{DefaultAlgorithm: testAlgorithm},
-<<<<<<< HEAD
 		SupportedAlgorithms: &SupportedAlgorithmsResp{
 			SupportedAlgorithms: []string{testAlgorithm, "anotherAlgorithm"},
 		},
 		CreateKey:       &CreateKeyResp{PublicKeyPEM: testPEM},
 		PublicKey:       &PublicKeyResp{PublicKeyPEM: testPEM},
 		SignMessage:     &SignMessageResp{Signature: testSignature},
-		VerifySignature: &VerifySignaturResp{},
-=======
-		CreateKey:        &CreateKeyResp{PublicKeyPEM: testPEM},
-		SignMessage:      &SignMessageResp{Signature: testSignature},
-		VerifySignature:  &VerifySignatureResp{},
->>>>>>> 8e899b0d
+		VerifySignature: &VerifySignatureResp{},
 	}
 	gotJSONBytes, err := json.MarshalIndent(testPluginResp, "", "	")
 	if err != nil {
