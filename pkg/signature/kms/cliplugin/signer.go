--- conflicted
+++ resolved
@@ -135,7 +135,7 @@
 }
 
 // PublicKey calls and returns the plugin's implementation of PublicKey().
-// If the opts contain a deadline, then it will be used with the Cmd.
+// If the opts contain a context, then it will be used with the Cmd.
 func (c PluginClient) PublicKey(opts ...signature.PublicKeyOption) (crypto.PublicKey, error) {
 	args := &common.MethodArgs{
 		MethodName: common.PublicKeyMethodName,
@@ -144,28 +144,6 @@
 		},
 	}
 	ctx := context.Background()
-	if deadline := args.PublicKey.PublicKeyOptions.RPCOptions.CtxDeadline; deadline != nil {
-		var cancel context.CancelFunc
-		ctx, cancel = context.WithDeadline(ctx, *deadline)
-		defer cancel()
-	}
-	resp, err := c.invokePlugin(ctx, nil, args)
-	if err != nil {
-		return nil, err
-	}
-	return cryptoutils.UnmarshalPEMToPublicKey(resp.PublicKey.PublicKeyPEM)
-}
-
-// PublicKey calls and returns the plugin's implementation of PublicKey().
-// If the opts contain a context, then it will be used with the Cmd.
-func (c PluginClient) PublicKey(opts ...signature.PublicKeyOption) (crypto.PublicKey, error) {
-	args := &common.MethodArgs{
-		MethodName: common.PublicKeyMethodName,
-		PublicKey: &common.PublicKeyArgs{
-			PublicKeyOptions: encoding.PackPublicKeyOptions(opts),
-		},
-	}
-	ctx := context.Background()
 	for _, opt := range opts {
 		opt.ApplyContext(&ctx)
 	}
@@ -173,11 +151,7 @@
 	if err != nil {
 		return nil, err
 	}
-	publicKey, err := cryptoutils.UnmarshalPEMToPublicKey(resp.PublicKey.PublicKeyPEM)
-	if err != nil {
-		return nil, err
-	}
-	return publicKey, nil
+	return cryptoutils.UnmarshalPEMToPublicKey(resp.PublicKey.PublicKeyPEM)
 }
 
 // SignMessage calls and returns the plugin's implementation of SignMessage().
@@ -221,14 +195,7 @@
 		opt.ApplyContext(&ctx)
 	}
 	_, err = c.invokePlugin(ctx, message, args)
-<<<<<<< HEAD
-	if err != nil {
-		return err
-	}
-	return nil
-=======
 	return err
->>>>>>> 4b628183
 }
 
 // CryptoSigner is a wrapper around PluginClient.
@@ -240,12 +207,9 @@
 
 // CryptoSigner returns a wrapper around PluginClient.
 func (c PluginClient) CryptoSigner(ctx context.Context, errFunc func(error)) (crypto.Signer, crypto.SignerOpts, error) {
-<<<<<<< HEAD
 	if err := ctx.Err(); err != nil {
 		return nil, nil, err
 	}
-=======
->>>>>>> 4b628183
 	return &CryptoSigner{
 		client:  &c,
 		ctx:     ctx,
