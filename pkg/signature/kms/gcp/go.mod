module github.com/sigstore/sigstore/pkg/signature/kms/gcp

replace github.com/sigstore/sigstore => ../../../../

go 1.24.0

toolchain go1.24.5

require (
	cloud.google.com/go/kms v1.22.0
	github.com/jellydator/ttlcache/v3 v3.4.0
	github.com/sigstore/sigstore v1.6.4
	golang.org/x/oauth2 v0.30.0
	google.golang.org/api v0.246.0
	google.golang.org/protobuf v1.36.7
)

require (
	cloud.google.com/go v0.120.0 // indirect
	cloud.google.com/go/auth v0.16.3 // indirect
	cloud.google.com/go/auth/oauth2adapt v0.2.8 // indirect
	cloud.google.com/go/compute/metadata v0.7.0 // indirect
	cloud.google.com/go/iam v1.5.2 // indirect
	cloud.google.com/go/longrunning v0.6.7 // indirect
	github.com/felixge/httpsnoop v1.0.4 // indirect
<<<<<<< HEAD
	github.com/go-jose/go-jose/v4 v4.1.0 // indirect
=======
	github.com/go-jose/go-jose/v4 v4.1.1 // indirect
>>>>>>> 2c8d887b
	github.com/go-logr/logr v1.4.3 // indirect
	github.com/go-logr/stdr v1.2.2 // indirect
	github.com/google/go-containerregistry v0.20.6 // indirect
	github.com/google/s2a-go v0.1.9 // indirect
	github.com/googleapis/enterprise-certificate-proxy v0.3.6 // indirect
	github.com/googleapis/gax-go/v2 v2.15.0 // indirect
	github.com/letsencrypt/boulder v0.20250721.0 // indirect
	github.com/opencontainers/go-digest v1.0.0 // indirect
	github.com/secure-systems-lab/go-securesystemslib v0.9.1 // indirect
	github.com/sigstore/protobuf-specs v0.5.0 // indirect
	github.com/titanous/rocacheck v0.0.0-20171023193734-afe73141d399 // indirect
	go.opentelemetry.io/auto/sdk v1.1.0 // indirect
	go.opentelemetry.io/contrib/instrumentation/google.golang.org/grpc/otelgrpc v0.61.0 // indirect
	go.opentelemetry.io/contrib/instrumentation/net/http/otelhttp v0.61.0 // indirect
	go.opentelemetry.io/otel v1.36.0 // indirect
	go.opentelemetry.io/otel/metric v1.36.0 // indirect
	go.opentelemetry.io/otel/trace v1.36.0 // indirect
	golang.org/x/crypto v0.41.0 // indirect
	golang.org/x/net v0.42.0 // indirect
	golang.org/x/sync v0.16.0 // indirect
	golang.org/x/sys v0.35.0 // indirect
	golang.org/x/term v0.34.0 // indirect
	golang.org/x/text v0.28.0 // indirect
	golang.org/x/time v0.12.0 // indirect
	google.golang.org/genproto v0.0.0-20250603155806-513f23925822 // indirect
	google.golang.org/genproto/googleapis/api v0.0.0-20250603155806-513f23925822 // indirect
	google.golang.org/genproto/googleapis/rpc v0.0.0-20250728155136-f173205681a0 // indirect
	google.golang.org/grpc v1.74.2 // indirect
)<|MERGE_RESOLUTION|>--- conflicted
+++ resolved
@@ -23,11 +23,7 @@
 	cloud.google.com/go/iam v1.5.2 // indirect
 	cloud.google.com/go/longrunning v0.6.7 // indirect
 	github.com/felixge/httpsnoop v1.0.4 // indirect
-<<<<<<< HEAD
-	github.com/go-jose/go-jose/v4 v4.1.0 // indirect
-=======
 	github.com/go-jose/go-jose/v4 v4.1.1 // indirect
->>>>>>> 2c8d887b
 	github.com/go-logr/logr v1.4.3 // indirect
 	github.com/go-logr/stdr v1.2.2 // indirect
 	github.com/google/go-containerregistry v0.20.6 // indirect
